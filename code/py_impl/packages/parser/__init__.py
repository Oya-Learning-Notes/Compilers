# import as submodule
from . import ll
from . import lr
<<<<<<< HEAD
from .errors import *
=======

# import to the root namespace of this module
from .errors import *
from .parse_tree import *
>>>>>>> 5e8b2b73
<|MERGE_RESOLUTION|>--- conflicted
+++ resolved
@@ -1,11 +1,4 @@
 # import as submodule
 from . import ll
 from . import lr
-<<<<<<< HEAD
-from .errors import *
-=======
-
-# import to the root namespace of this module
-from .errors import *
-from .parse_tree import *
->>>>>>> 5e8b2b73
+from .errors import *